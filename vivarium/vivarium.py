--- conflicted
+++ resolved
@@ -462,27 +462,20 @@
             self.composite.state,
             path)
 
-<<<<<<< HEAD
         self.emitter_paths[path] = instance
-=======
-        # self.composite.emitter_paths[path] = instance
->>>>>>> a341a655
         self.composite.step_paths[path] = instance
 
         # rebuild the step network
         self.composite.build_step_network()
 
     def reset_emitters(self):
-<<<<<<< HEAD
         for path, emitter in self.emitter_paths.items():
             remove_path(self.composite.state, path)
             self.add_emitter()
-=======
-        for path, instance in self.composite.step_paths.items():
-            if "emitter" in path:
-                remove_path(self.composite.state, path)
-                self.add_emitter()
->>>>>>> a341a655
+#         for path, instance in self.composite.step_paths.items():
+#             if "emitter" in path:
+#                 remove_path(self.composite.state, path)
+#                 self.add_emitter()
 
     def get_results(self,
                     query=None,
@@ -497,11 +490,8 @@
             if 'global_time' not in query:
                 query.append(('global_time',))
 
-<<<<<<< HEAD
         emitter_paths = list(self.emitter_paths.keys())
-=======
-        step_paths = list(self.composite.step_paths.keys())
->>>>>>> a341a655
+#         step_paths = list(self.composite.step_paths.keys())
         results = []
         for path in step_paths:
             if "emitter" in path:
@@ -539,11 +529,7 @@
             append_to_timeseries(timeseries, state)
 
         # Convert tuple keys to string keys for better readability
-<<<<<<< HEAD
         timeseries = {render_path(key): value for key, value in timeseries.items()}
-=======
-        timeseries = {"/" + "/".join(str(k) for k in key): value for key, value in timeseries.items()}
->>>>>>> a341a655
 
         # Convert the timeseries dictionary to a pandas DataFrame
         results = pd.DataFrame.from_dict(timeseries, orient='index')
@@ -570,8 +556,6 @@
             combined_vars (list of lists, optional): Lists of variables to combine into the same subplot. Default is None.
         """
         timeseries = self.get_timeseries(query=query, significant_digits=significant_digits)
-<<<<<<< HEAD
-
         # get either global_time or /global_time
         if 'global_time' in timeseries:
             time = timeseries.pop('global_time')
@@ -579,9 +563,6 @@
             time = timeseries.pop('/global_time')
         else:
             raise KeyError("Neither 'global_time' nor '/global_time' found in timeseries.")
-=======
-        time = timeseries.pop('/global_time')
->>>>>>> a341a655
 
         if combined_vars is None:
             combined_vars = []
